[workspace]
members = ["protocol"]
resolver = "2"

[package]
name = "slimevr-wrangler"
version = "0.10.0"
edition = "2021"
license = "MIT OR Apache-2.0"
build = "build.rs"
rust-version = "1.65"

# See more keys and their definitions at https://doc.rust-lang.org/cargo/reference/manifest.html

[dependencies]
serde = { version = "1.0", features = ["derive"] }
serde_json = "1.0"
iced = { version = "0.13", features = ["tokio", "svg", "canvas", "wgpu"] }
iced_aw = { version = "0.11", default-features = false, features = ["wrap"] }
tokio = { version = "1.42", features = ["full"] }
joycon-rs = { git = "https://github.com/carl-anders/joycon-rs" }
directories = "5.0"
self_update = { version = "0.41", features = [
	"archive-zip",
	"compression-zip-deflate",
] }
protocol = { path = "protocol", features = ["nalgebra032"] }
itertools = "0.13"
nalgebra = { version = "0.32", features = ["convert-mint"] }
<<<<<<< HEAD
arc-swap = "1.5"
vqf-rs = "0.2.0"
=======
arc-swap = "1.7"
vqf-cxx = { git = "https://github.com/kitlith/vqf-cxx", rev = "d1b94272cd2f73ea2baede3b785d3818f7411fc2" }
>>>>>>> bc3c10e6
keyvalues-parser = "0.1.0"
regex = "1.11"
thiserror = "2.0"
spin_sleep = "1.3"
rand = "0.8"
joycon-quat = { git = "https://github.com/kitlith/joycon-quat", rev = "1af25e948e10116228b25e620fdfb61f48b1a7d6" }
static-slicing = "0.2.0"

[target.'cfg(target_os="windows")'.dependencies]
winreg = "0.11"

[target.'cfg(target_os="windows")'.build-dependencies]
winres = "0.1"

[target.'cfg(target_os="linux")'.dependencies]
evdev = { version = "0.12", features = ["tokio"] }
upower_dbus = "0.3.2"
zbus = { version = "3", default-features = false, features = ["tokio"] }
users = "0.11"

[profile.release]
lto = true
codegen-units = 1
# panic = "abort" # Doesn't allow threads to catch themselves
opt-level = "s"
strip = true<|MERGE_RESOLUTION|>--- conflicted
+++ resolved
@@ -27,13 +27,8 @@
 protocol = { path = "protocol", features = ["nalgebra032"] }
 itertools = "0.13"
 nalgebra = { version = "0.32", features = ["convert-mint"] }
-<<<<<<< HEAD
-arc-swap = "1.5"
+arc-swap = "1.7"
 vqf-rs = "0.2.0"
-=======
-arc-swap = "1.7"
-vqf-cxx = { git = "https://github.com/kitlith/vqf-cxx", rev = "d1b94272cd2f73ea2baede3b785d3818f7411fc2" }
->>>>>>> bc3c10e6
 keyvalues-parser = "0.1.0"
 regex = "1.11"
 thiserror = "2.0"
